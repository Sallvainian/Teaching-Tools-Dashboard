<script lang="ts">
	import { authStore, error as authError } from '$lib/stores/auth';
	import { goto } from '$app/navigation';

	let email = $state('');
	let password = $state('');
	let loading = $state(false);
	let error = $state('');

	$effect(() => {
		if ($authError) error = $authError;
	});

	async function handleSubmit() {
		if (!email || !password) {
			error = 'Please fill out all fields';
			return;
		}

		loading = true;
		error = '';

		try {
			const success = await authStore.signIn(email, password);
			if (success) {
				// Add a small delay to ensure auth state propagates
				await new Promise((resolve) => setTimeout(resolve, 200));
				await goto('/dashboard');
			} else if (!error) {
				error = 'Invalid email or password';
			}
		} catch (err: any) {
			error = err.message || 'An error occurred during sign in';
		} finally {
			loading = false;
		}
	}
</script>

<div class="w-full max-w-md">
	<form
		onsubmit={(e) => {
			e.preventDefault();
			handleSubmit();
		}}
		class="bg-card rounded-xl px-10 py-8 shadow-themed-card border-2 border-border backdrop-blur-sm"
	>
		<h2 class="text-3xl font-bold mb-8 text-center text-highlight">Sign In</h2>

		{#if error}
			<div class="bg-error/20 text-error px-4 py-3 rounded mb-4" role="alert">
				<p>{error}</p>
			</div>
		{/if}

		<div class="mb-6">
			<label class="block text-sm font-medium mb-2 text-text-base" for="email"> Email </label>
			<input
				bind:value={email}
				class="input input-bordered w-full bg-surface border border-border py-3 px-4 text-base text-text-hover"
				style="color: var(--text-hover);"
				id="email"
				type="email"
				placeholder="Email"
				required
			/>
		</div>

		<div class="mb-8">
			<label class="block text-sm font-medium mb-2 text-text-base" for="password"> Password </label>
			<input
				bind:value={password}
				class="input input-bordered w-full bg-surface border border-border py-3 px-4 text-base text-text-hover"
				style="color: var(--text-hover);"
				id="password"
				type="password"
				placeholder="Password"
				required
			/>
		</div>

		<div class="mt-6">
			<button
				class="btn btn-primary w-full py-3 text-lg font-semibold"
				type="submit"
				disabled={loading}
			>
				{#if loading}
					<span class="loading loading-spinner loading-md"></span>
				{:else}
					Sign In
				{/if}
			</button>
		</div>
	</form>
</div>

<style>
<<<<<<< HEAD
	input::placeholder {
		color: #cbd5e1 !important;
		opacity: 1 !important;
	}

	.dark input::placeholder {
		color: #94a3b8 !important;
	}
=======
       input::placeholder {
               color: #cbd5e1 !important;
               opacity: 1 !important;
       }

       :global(.dark) input::placeholder {
               color: #94a3b8 !important;
       }
>>>>>>> ba7dbd1a
</style><|MERGE_RESOLUTION|>--- conflicted
+++ resolved
@@ -96,23 +96,12 @@
 </div>
 
 <style>
-<<<<<<< HEAD
 	input::placeholder {
 		color: #cbd5e1 !important;
 		opacity: 1 !important;
 	}
 
-	.dark input::placeholder {
+	:global(.dark) input::placeholder {
 		color: #94a3b8 !important;
 	}
-=======
-       input::placeholder {
-               color: #cbd5e1 !important;
-               opacity: 1 !important;
-       }
-
-       :global(.dark) input::placeholder {
-               color: #94a3b8 !important;
-       }
->>>>>>> ba7dbd1a
 </style>