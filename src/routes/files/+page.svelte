--- conflicted
+++ resolved
@@ -45,31 +45,16 @@
 
 		// Build breadcrumb path
 		const path: FileFolder[] = [];
-<<<<<<< HEAD
-		let current = folder;
+		let current: FileFolder | null = folder;
 
 		while (current) {
 			path.unshift(current);
 			if (current.parent_id) {
-				current = $folders.find((f) => f.id === current.parent_id) || null;
+				current = $folders.find((f) => f.id === current.parent_id) ?? null;
 			} else {
 				current = null;
 			}
 		}
-
-=======
-               let current: FileFolder | null = folder;
-
-                while (current) {
-                        path.unshift(current);
-                        if (current.parent_id) {
-                                current = $folders.find((f) => f.id === current.parent_id) ?? null;
-                        } else {
-                                current = null;
-                        }
-                }
-		
->>>>>>> ba7dbd1a
 		return { name: folder.name, path };
 	});
 
@@ -597,23 +582,14 @@
 											</div>
 
 											<!-- Folder actions -->
-<<<<<<< HEAD
 											<div
 												class="absolute top-2 right-2 opacity-0 group-hover:opacity-100 transition-opacity"
 											>
 												<button
-													onclick={(e) => {
+													onclick={async (e) => {
 														e.stopPropagation();
-														deleteFolder(e, folder);
+														await filesActions.deleteFolder(folder.id);
 													}}
-=======
-											<div class="absolute top-2 right-2 opacity-0 group-hover:opacity-100 transition-opacity">
-                                               <button
-                                                       onclick={async (e) => {
-                                                               e.stopPropagation();
-                                                               await filesActions.deleteFolder(folder.id);
-                                                       }}
->>>>>>> ba7dbd1a
 													class="p-1 rounded hover:bg-error/20 hover:text-error transition-colors"
 													title="Delete folder"
 													aria-label="Delete folder"
